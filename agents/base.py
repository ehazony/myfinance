--- conflicted
+++ resolved
@@ -1,15 +1,10 @@
 from typing import Tuple, Dict
 import json
-<<<<<<< HEAD
 import os
 from pathlib import Path
 from jsonschema import validate
 import litellm
-=======
-from pathlib import Path
 from jsonschema import validate
->>>>>>> f37a6c8a
-
 from app.models import Message
 
 
@@ -42,7 +37,6 @@
         """Validate the payload against the agent schema."""
         schema = self.load_schema()
         if schema:
-<<<<<<< HEAD
             validate(instance=payload, schema=schema)
 
     def generate_payload(self, text: str) -> Dict:
@@ -59,6 +53,3 @@
         except Exception:
             payload = {}
         return payload
-=======
-            validate(instance=payload, schema=schema)
->>>>>>> f37a6c8a
